--- conflicted
+++ resolved
@@ -19,13 +19,8 @@
         num_outputs (int): Number of output features (default is 1).
         sequence_length (int): Length of the input sequence (default is 1).
         n_layer (int): Number of transformer layers (default is 1).
-<<<<<<< HEAD
-        n_head (int): Number of attention heads (default is 12).
-        n_embd (int): Dimensionality of the embeddings and hidden states (default is 24).
-=======
         n_head (int): Number of attention heads (default is 4).
         n_embd (int): Size of the embedding dimension (default is 32).
->>>>>>> e2c3c561
         dropout (float): Dropout rate for layers (default is 0.0).
         bias (bool): Whether to use bias in layers (default is True).
     """
