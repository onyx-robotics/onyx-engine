--- conflicted
+++ resolved
@@ -181,8 +181,6 @@
         train_batch_size (int): Batch size for training (default is 32).
         train_val_split_ratio (float): Ratio of training data to validation data (default is 0.9).
         test_dataset_size (int): Number of samples in the test dataset (default is 500).
-<<<<<<< HEAD
-=======
         checkpoint_type (Literal['single_step', 'multi_step']): Type of checkpointing (default is 'single_step').
         optimizer (Union[AdamWConfig, SGDConfig]): Optimizer configuration (default is AdamWConfig()).
         lr_scheduler (Union[None, CosineDecayWithWarmupConfig, CosineAnnealingWarmRestartsConfig]): Learning rate scheduler configuration (default is None).
@@ -209,7 +207,6 @@
         opt_optimizers (List[Union[AdamWOptConfig, SGDOptConfig]]): List of optimizer optimization configurations.
         opt_lr_schedulers (List[Union[None, CosineDecayWithWarmupOptConfig, CosineAnnealingWarmRestartsOptConfig]]): List of learning rate scheduler optimization configurations.
         num_trials (int): Number of optimization trials (default is 10).
->>>>>>> e2c3c561
     """
     training_iters: int = 3000
     train_batch_size: int = 32
