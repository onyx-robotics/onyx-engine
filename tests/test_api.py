import torch
import pandas as pd
import onyxengine as onyx
from onyxengine.data import OnyxDataset
from onyxengine.modeling import (
    ModelSimulatorConfig, 
    State, 
    MLPConfig,
    MLP,
    RNNConfig,
    TrainingConfig, 
    OptimizationConfig,
    AdamWConfig,
    SGDConfig,
    CosineDecayWithWarmupConfig,
    MLPOptConfig,
    RNNOptConfig,
    TransformerOptConfig,
    AdamWOptConfig,
    CosineDecayWithWarmupOptConfig,
)

def test_metadata_get():
<<<<<<< HEAD
    data = onyx.get_object_metadata('brake_data')
=======
    data = onyx.get_object_metadata('raw_brake_data')
>>>>>>> e2c3c561
    print(data)
    #print(data['data'][0]['object_config'])

def test_data_download():
    # Load the training dataset
    train_dataset = onyx.load_dataset('brake_data')
    print(train_dataset.dataframe.head())

def test_data_upload():
    # Load data
    raw_data = onyx.load_dataset('brake_data')

    # Pull out features for model training
    train_data = pd.DataFrame()
    train_data['acceleration_predicted'] = raw_data.dataframe['acceleration']
    train_data['velocity'] = raw_data.dataframe['velocity']
    train_data['position'] = raw_data.dataframe['position']
    train_data['brake_input'] = raw_data.dataframe['brake_input']
    train_data = train_data.dropna()

    # Save training dataset
    train_dataset = OnyxDataset(
        dataframe=train_data,
        num_outputs=1,
        num_state=2,
        num_control=1,
        dt=0.0025
    )
    onyx.save_dataset("brake_train_data", dataset=train_dataset, source_dataset_names=['brake_data'])
    
def test_model_upload():
    sim_config = ModelSimulatorConfig(
        outputs=['acceleration'],
        states=[
            State(name='velocity', relation='derivative', parent='acceleration'),
            State(name='position', relation='derivative', parent='velocity'),
        ],
        controls=['brake_input'],
        dt=0.0025
    )
    mlp_config = MLPConfig(
        sim_config=sim_config,
        num_inputs=sim_config.num_inputs,
        num_outputs=sim_config.num_outputs,
        hidden_layers=2,
        hidden_size=32,
        activation='relu',
        dropout=0.2,
        bias=True
    )
    model = MLP(mlp_config)
<<<<<<< HEAD
    onyx.save_model("vehicle_brake_model", model, source_dataset_names=['brake_train_data'])
=======
    onyx.save_model("vehicle_brake_model3", model, source_dataset_names=['brake_train_data'])
>>>>>>> e2c3c561
    
def test_model_download():
    model = onyx.load_model('vehicle_brake_model')
    print(model.config)
    
def test_train_model():
    # Model config
    sim_config = ModelSimulatorConfig(
        outputs=['acceleration'],
        states=[
            State(name='velocity', relation='derivative', parent='acceleration'),
            State(name='position', relation='derivative', parent='velocity'),
        ],
        controls=['brake_input'],
        dt=0.0025
    )
    model_config = MLPConfig(
        sim_config=sim_config,
        num_inputs=sim_config.num_inputs,
        num_outputs=sim_config.num_outputs,
        hidden_layers=2,
        hidden_size=64,
        activation='relu',
        dropout=0.2,
        bias=True
    )
    
    # Training config
    training_config = TrainingConfig(
        training_iters=4000,
        test_dataset_size=4000,
        checkpoint_type='single_step',
        optimizer=SGDConfig(lr=3e-4, weight_decay=1e-2),
        lr_scheduler=CosineDecayWithWarmupConfig(max_lr=3e-4, min_lr=3e-5, warmup_iters=200, decay_iters=1000)
    )

    # Execute training
    onyx.train_model(
        dataset_name='brake_train_data',
        model_name='brake_model_test',
        model_config=model_config,
        training_config=training_config,
        monitor_training=False
    )
    
def test_optimize_model():
    sim_config = ModelSimulatorConfig(
        outputs=['acceleration'],
        states=[
            State(name='velocity', relation='derivative', parent='acceleration'),
            State(name='position', relation='derivative', parent='velocity'),
        ],
        controls=['brake_input'],
        dt=0.0025
    )
    
    mlp_opt = MLPOptConfig(
        sim_config=sim_config,
        num_inputs=sim_config.num_inputs,
        num_outputs=sim_config.num_outputs,
        sequence_length={"select": [1, 2, 4, 5, 6, 8, 10]},
        hidden_layers={"range": [2, 4, 1]},
        hidden_size={"select": [12, 24, 32, 64, 128]},
        activation={"select": ['relu', 'tanh']},
        dropout={"range": [0.0, 0.4, 0.1]},
        bias=True
    )
    
    rnn_opt = RNNOptConfig(
        sim_config=sim_config,
        num_inputs=sim_config.num_inputs,
        num_outputs=sim_config.num_outputs,
        rnn_type={"select": ['RNN', 'LSTM', 'GRU']},
        sequence_length={"select": [1, 2, 4, 5, 6, 8, 10, 12, 14, 15]},
        hidden_layers={"range": [2, 4, 1]},
        hidden_size={"select": [12, 24, 32, 64, 128]},
        dropout={"range": [0.0, 0.4, 0.1]},
        bias=True
    )
    
    transformer_opt = TransformerOptConfig(
        sim_config=sim_config,
        num_inputs=sim_config.num_inputs,
        num_outputs=sim_config.num_outputs,
        sequence_length={"select": [1, 2, 4, 5, 6, 8, 10, 12, 14, 15]},
        n_layer={"range": [2, 4, 1]},
        n_head={"range": [2, 10, 2]},
        n_embd={"select": [12, 24, 32, 64, 128]},
        dropout={"range": [0.0, 0.4, 0.1]},
        bias=True
    )
        
    adamw_opt = AdamWOptConfig(
        lr={"select": [1e-5, 5e-5, 1e-4, 3e-4, 5e-4, 8e-4, 1e-3, 5e-3, 1e-2]},
        weight_decay={"select": [1e-4, 1e-3, 1e-2, 1e-1]}
    )
    
    scheduler_opt = CosineDecayWithWarmupOptConfig(
        max_lr={"select": [1e-4, 3e-4, 5e-4, 8e-4, 1e-3, 3e-3, 5e-3]},
        min_lr={"select": [1e-6, 5e-6, 1e-5, 3e-5, 5e-5, 8e-5, 1e-4]},
        warmup_iters={"select": [50, 100, 200, 400, 800]},
        decay_iters={"select": [500, 1000, 2000, 4000, 8000]}
    )
    
    # Optimization config
    opt_config = OptimizationConfig(
        training_iters=2000,
        train_batch_size=512,
        test_dataset_size=500,
        checkpoint_type='single_step',
        opt_models=[mlp_opt, rnn_opt, transformer_opt],
        opt_optimizers=[adamw_opt],
        opt_lr_schedulers=[None, scheduler_opt],
        num_trials=10
    )
    
    # Execute training
    onyx.optimize_model(
        dataset_name='brake_train_data',
        model_name='brake_model_test',
        model_sim_config=sim_config,
        optimization_config=opt_config,
    )
    
def test_use_model():    
    # Load our model
    model = onyx.load_model('brake_model_test', use_cache=False)

    # Run inference with our model
    test_input = torch.ones(1, 1, 3)
    with torch.no_grad():
        test_output = model(test_input)
    print(test_output)
    
    # Simulate a trajectory with our model
    # Model will fill in the x_traj tensor with the simulated trajectory
    batch_size = 1
    seq_length = 1
    sim_steps = 10
    x0 = torch.ones(batch_size, seq_length, 2)
    u = torch.ones(batch_size, sim_steps, 1)
    
    x_traj = torch.zeros(1, sim_steps, 3)
    model.simulate(x_traj, x0, u)
    print(x_traj)
    
if __name__ == '__main__':
    # test_metadata_get()
    # test_data_download()
    # test_data_upload()
    # test_model_upload()
    # test_model_download()
    # test_train_model()
<<<<<<< HEAD
    test_use_model()
=======
    test_optimize_model()
    # test_use_model()
>>>>>>> e2c3c561
<|MERGE_RESOLUTION|>--- conflicted
+++ resolved
@@ -21,11 +21,7 @@
 )
 
 def test_metadata_get():
-<<<<<<< HEAD
-    data = onyx.get_object_metadata('brake_data')
-=======
     data = onyx.get_object_metadata('raw_brake_data')
->>>>>>> e2c3c561
     print(data)
     #print(data['data'][0]['object_config'])
 
@@ -77,11 +73,7 @@
         bias=True
     )
     model = MLP(mlp_config)
-<<<<<<< HEAD
-    onyx.save_model("vehicle_brake_model", model, source_dataset_names=['brake_train_data'])
-=======
     onyx.save_model("vehicle_brake_model3", model, source_dataset_names=['brake_train_data'])
->>>>>>> e2c3c561
     
 def test_model_download():
     model = onyx.load_model('vehicle_brake_model')
@@ -235,9 +227,5 @@
     # test_model_upload()
     # test_model_download()
     # test_train_model()
-<<<<<<< HEAD
-    test_use_model()
-=======
     test_optimize_model()
-    # test_use_model()
->>>>>>> e2c3c561
+    # test_use_model()